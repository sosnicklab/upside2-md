--- conflicted
+++ resolved
@@ -13,11 +13,7 @@
                 "M": "MET", "F": "PHE", "P": "PRO", "S": "SER", "T": "THR", "W": "TRP",
                 "Y": "TYR", "V": "VAL",}
 
-<<<<<<< HEAD
 print ('Very Important: All distances are in nanometers for MDTraj')
-=======
-print 'Very Important: All distances are in nanometers for MDTraj'
->>>>>>> 3352fb08
 
 def vmag(x):
     assert x.shape[-1] == 3
@@ -172,7 +168,6 @@
 
 
 @FormatRegistry.register_loader('.up')
-<<<<<<< HEAD
 def load_upside_traj(fname, top='', stride=1, from_init=False, fasta_fn='', chain_breaks_fn='', target_pos_only=False, add_atoms=True):
     import tables as tb
 
@@ -252,62 +247,6 @@
             chain_first_residue = np.append(chain_first_residue, t.root.input.chain_break.chain_first_residue[:])
         else:
             chain_first_residue = np.array([0], dtype='int32')
-=======
-def load_upside_traj(fname, stride=1, from_init=False, fasta_fn='', chain_breaks_fn='', target_pos_only=False):
-    import tables as tb
-
-    if from_init and target_pos_only:
-        raise ValueError("Cannot have both from_init and target_pos_only.")
-    if from_init and (not fasta_fn or not chain_breaks_fn):
-        raise ValueError("from_init requires both fasta_fn and chain_breaks_fn set.")
-
-    last_time = 0.
-    start_frame = 0
-    total_frames_produced = 0
-    xyz = []
-    time = []
-    # Check for chain breaks in config file
-    chain_first_residue = np.array([0], dtype='int32')
-
-    if from_init:
-        with open(fname, 'rb') as f:
-            xyz.append(cp.load(f)[...,0])
-
-        with open(fasta_fn) as f:
-            fasta_str = ''.join(f.read().splitlines()[1:])
-        seq = fasta_str.replace("*", "") # Remove CIS PRO indicators
-        seq = [aa_conv_dict[aa] for aa in seq]
-
-        with open(chain_breaks_fn) as f:
-            chain_first_residue = np.append(chain_first_residue,
-                                            np.array([int(i) for i in f.readline().split()]))
-    else:
-        with tb.open_file(fname) as t:
-            if target_pos_only:
-                xyz.append(t.root.target.pos[:,:,0])
-            else:
-                for g_no, g in enumerate(_output_groups(t)):
-                    # take into account that the first frame of each pos is the same as the last frame before restart
-                    # attempt to land on the stride
-                    sl = slice(start_frame,None,stride)
-                    xyz.append(g.pos[sl,0])
-                    time.append(g.time[sl]+last_time)
-                    last_time = g.time[-1]+last_time
-                    total_frames_produced += g.pos.shape[0]-(1 if g_no else 0)  # correct for first frame
-                    start_frame = 1 + stride*(total_frames_produced%stride>0) - total_frames_produced%stride
-        
-            seq = t.root.input.sequence[:]
-
-            if 'chain_break' in t.root.input:
-                chain_first_residue = np.append(chain_first_residue, t.root.input.chain_break.chain_first_residue[:])
-     
-    if from_init or target_pos_only:
-        xyz = np.array(xyz)
-        time.append(np.zeros(1,dtype='f4'))
-    else:
-        xyz = np.concatenate(xyz,axis=0)
-    time = np.concatenate(time,axis=0)
->>>>>>> 3352fb08
 
     if add_atoms:
         return traj_from_upside(seq, time, xyz, chain_first_residue=chain_first_residue)
@@ -476,20 +415,6 @@
     def __init__(self, native, group1, group2, ca_cutoff_angstroms=10., verbose=True):
         self.native = native[0]  # ensure only a single frame is passed
 
-<<<<<<< HEAD
-    contact_pairs = np.array([(i,j) for i in res_group1 for j in res_group2])
-    is_contact = (10.*md.compute_contacts(native,scheme='ca', contacts=contact_pairs)[0]<ca_cutoff_angstroms)[0]
-    contacts = contact_pairs[is_contact]
-            
-    interface_residues = sorted(set(contacts[:,0]).union(set(contacts[:,1])))
-    if verbose:
-        print ('%i interface residues (%i,%i)' % (
-                len(interface_residues), len(set(contacts[:,0])), len(set(contacts[:,1]))))
-    interface_atom_indices = np.array([a.index for a in native.topology.atoms
-                                               if  a.residue.index in interface_residues])
-
-    return 10.*md.rmsd(traj.atom_slice(interface_atom_indices), native.atom_slice(interface_atom_indices))
-=======
         res_group1, res_group2 = [np.array(sorted(set([native.topology.atom(i).residue.index for i in g])))
                 for g in (group1,group2)]
 
@@ -499,14 +424,13 @@
                 
         interface_residues = sorted(set(contacts[:,0]).union(set(contacts[:,1])))
         if verbose:
-            print '%i interface residues (%i,%i)' % (
-                    len(interface_residues), len(set(contacts[:,0])), len(set(contacts[:,1])))
+            print ('%i interface residues (%i,%i)' % (
+                    len(interface_residues), len(set(contacts[:,0])), len(set(contacts[:,1]))))
         self.interface_atom_indices = np.array([a.index for a in native.topology.atoms
                                                    if  a.residue.index in interface_residues])
 
     def compute_irmsd(self, traj):
         return 10.*md.rmsd(traj, self.native, atom_indices=self.interface_atom_indices)
->>>>>>> 3352fb08
     
 
 def ca_rmsd_angstroms(traj, native, cut_tails=False, verbose=True):
