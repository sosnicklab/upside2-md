#!/usr/bin/env python

import prody
import numpy as np
import sys
import argparse
import tables
import collections
import re

np.set_printoptions(precision=2,suppress=True)
deg = np.pi/180.

three_letter_aa = dict(
        A='ALA', C='CYS', D='ASP', E='GLU',
        F='PHE', G='GLY', H='HIS', I='ILE',
        K='LYS', L='LEU', M='MET', N='ASN',
        P='PRO', Q='GLN', R='ARG', S='SER',
        T='THR', V='VAL', W='TRP', Y='TYR')
three_letter_aa["*P"] = "CPR"

nonstandard_restype_conversion = dict(
        MSE='MET',  # selenomethionine
        )

aa_num = dict([(k,i) for i,k in enumerate(sorted(three_letter_aa.values()))])

one_letter_aa = dict([(v,k) for k,v in three_letter_aa.items()])

def vmag(x):
    assert x.shape[-1] == 3
    return np.sqrt(np.sum(x**2,axis=-1))

def dihedral(x1,x2,x3,x4):
    '''four atom dihedral angle in radians'''
    b1 = x2-x1
    b2 = x3-x2
    b3 = x4-x3
    b2b3 = np.cross(b2,b3)
    b2mag = np.sqrt(np.sum(b2**2, axis=-1))
    return np.arctan2(
            b2mag * (b1*b2b3).sum(axis=-1),
            (np.cross(b1,b2) * b2b3).sum(axis=-1))

Residue = collections.namedtuple('Residue', 'resnum chain restype phi psi omega N CA C CB CG CD chi1 chi2')

def read_residues(chain):
    ignored_restypes = dict()

    residues = []
    for res in chain.iterResidues():
        restype = res.getResname()

        if restype in nonstandard_restype_conversion:
            restype = nonstandard_restype_conversion[restype]

        if restype not in one_letter_aa: 
            ignored_restypes[restype] = ignored_restypes.get(restype,0) + 1
            continue  # let's hope it is HOH or something

        try:
            phi = prody.calcPhi(res)*deg
        except ValueError:
            phi = np.nan

        try:
            psi = prody.calcPsi(res)*deg
        except ValueError:
            psi = np.nan

        try:
            omega = prody.calcOmega(res)*deg
        except ValueError:
            omega = np.nan

        adict   = dict((a.getName(),a.getCoords()) for a in res.iterAtoms())
        cg_list = [v for k,v in adict.items() if re.match("[^H]G1?$",k)]
        cd_list = [v for k,v in adict.items() if re.match("[^H]D1?$",k)]
        if len(cg_list) not in (0,1):
<<<<<<< HEAD
            print (restype, "Chain id:", chain.getChindex(), "Atom id:", [a.getIndex() for a in res.iterAtoms()] )
=======
            print restype, "Chain id:", chain.getChindex(), "Atom id:", [a.getIndex() for a in res.iterAtoms()]
>>>>>>> 3352fb08
            raise RuntimeError('Residue %i CG-list %s has too many items'%(res.getResindex(), [k for k,v in adict.items() if re.match("[^H]G1?$",k)],))
        if len(cd_list) not in (0,1):
            raise RuntimeError('Resdiue %i CD-list %s has too many items'%(res.getResindex(), [k for k,v in adict.items() if re.match("[^H]D1?$",k)],))

        # note that you need to check the residue *before* to see if a proline is cis
        r = Residue(
            res.getResnum(),
            res.getChain(),
            restype if not (restype=='PRO' and residues and np.abs(residues[-1].omega)<90.*deg) else 'CPR',
            phi,psi,omega,
            adict.get('N',  np.nan*np.ones(3)),
            adict.get('CA', np.nan*np.ones(3)),
            adict.get('C',  np.nan*np.ones(3)),
            adict.get('CB', np.nan*np.ones(3)),
            cg_list[0] if cg_list else np.nan*np.ones(3),
            cd_list[0] if cd_list else np.nan*np.ones(3),
            np.nan, np.nan)
        r = r._replace(chi1=dihedral(r.N,r.CA,r.CB,r.CG), chi2=dihedral(r.CA,r.CB,r.CG,r.CD))
        residues.append(r)

    return residues, ignored_restypes


def main():
    parser = argparse.ArgumentParser()
    parser.add_argument('pdb', help='input .pdb file')
    parser.add_argument('basename', help='output basename')
    parser.add_argument('--model', default=None, help='Choose only a specific model in the .pdb')
    parser.add_argument('--chains', default='', 
            help='Comma-separated list of chains to parse (e.g. --chains=A,C,E). Default is all chains.')
    parser.add_argument('--allow-unexpected-chain-breaks', default=False, action='store_true', 
            help='Do not fail on unexpected chain breaks (dangerous)')
    parser.add_argument('--record-chain-breaks', action='store_true', help='Record index of chain first residues to help automate generation of system files for multiple chains')
    parser.add_argument('--rl-chains', default='', help='Comma-separated list of number of receptor and ligand chains. Default is no info.')
    parser.add_argument('--disable-recentering', action='store_true',
            help='If turned on, disable recentering of the structure.')
    args = parser.parse_args()
    
    if args.rl_chains:
        rl_chains = [int(num) for num in args.rl_chains.split(',')]
        if len(rl_chains) != 2:
            parser.error('--rl-chains requires exactly two comma-separated numbers')
        rl_chains_actual = rl_chains[:] # keep record of actual number of chains in case of intra-chain chain breaks

    structure = prody.parsePDB(args.pdb, model=args.model, report=False)
<<<<<<< HEAD
    print ()
=======
    print
>>>>>>> 3352fb08

    chain_ids = set(x for x in args.chains.split(',') if x)
    chains = [(ch.getChid(),read_residues(ch)) for ch in structure.iterChains() 
        if not chain_ids or ch.getChid() in chain_ids]

    missing_chains = chain_ids.difference(x[0] for x in chains)
    if missing_chains:
        print ( "ERROR: missing chain %s" % ",".join(sorted(missing_chains)), file=sys.stderr )
        sys.exit(1)

    coords = []
    sequence = []
    chi = []
    unexpected_chain_breaks = False
    chain_resnum = []
    chain_first_residue = []

    for ch_num, (chain_id, (res,ignored_restype)) in enumerate(chains):
<<<<<<< HEAD
        print ("chain %s:" % chain_id)
=======
        print "chain %s:" % chain_id
>>>>>>> 3352fb08

        # only look at residues with complete backbones
        res = [r for r in res if np.all(np.isfinite(np.array((r.N,r.CA,r.C))))]

        print ('    found %i usable residues' % len(res))
        print ()

        for k,v in sorted(ignored_restype.items()):
            print ('    ignored restype %-3s (%i residues)'%(k,v))
        print ()

        for i,r in enumerate(res):
            if coords: # residues left by a previous chain
                dist = vmag(r.N-coords[-1])
                if dist > 2. or not i: # catch new chain anyway
<<<<<<< HEAD
                    print ('    %s chain break at residue %i (%4.1f A)' % (('UNEXPECTED' if i else 'expected  '),
                         len(coords)/3, dist))
=======
                    print '    %s chain break at residue %i (%4.1f A)' % (('UNEXPECTED' if i else 'expected  '),
                         len(coords)/3, dist)
>>>>>>> 3352fb08
                    if i: unexpected_chain_breaks = True

                    if args.record_chain_breaks: chain_first_residue.append(len(coords)/3)
                    if i and args.rl_chains:
                        if ch_num < rl_chains_actual[0]:
                            rl_chains[0] += 1
                        else:
                            rl_chains[1] += 1

            coords.extend([r.N,r.CA,r.C])
            sequence.append(r.restype)
            chi.append((r.chi1,r.chi2))
            chain_resnum.append((str(chain_id),r.resnum))
        print ()
    coords = np.array(coords)
    if not args.disable_recentering:
        coords -= coords.mean(axis=0) # move com to origin
    chi = np.array(chi)

    if unexpected_chain_breaks and not args.allow_unexpected_chain_breaks:
        print( 'ERROR: see above for unexpected chain breaks, probably missing residues in crystal '+
                'structure (--allow-unexpected-chain-breaks to suppress this error at your own risk)', file=sys.stderr)
        sys.exit(1)

    fasta_seq = ''.join(one_letter_aa[s] for s in sequence)

    #with open(args.basename + '.initial.pkl','wb') as f:
    #    cPickle.dump(coords[...,None], f, -1)
    #    f.close()
    np.save('{}.initial.npy'.format(args.basename), coords) 

    with open(args.basename+'.fasta','w') as f:
        print( '> Created from %s' % args.pdb, file=f)
        nlines = int(np.ceil(len(fasta_seq)/80.))
        for nl in range(nlines):
            print(fasta_seq[80*nl:80*(nl+1)], file=f)
    
    with open(args.basename+'.chi','w') as f:
        print ('residue restype  chain  resnum      chi1     chi2', file=f)
        for nr,restype in enumerate(sequence):
            # if np.isnan(chi[nr]): continue  # no chi1 data to write

            # # PRO is a special case since it only has two states
            # # the PRO state 1 is the state from -120 to 0
            # chi1_state = 1
            # if    0.*deg <= chi[nr] < 120.*deg: chi1_state = 0
            # if -120.*deg <= chi[nr] <   0.*deg and restype not in ('PRO','CPR'): chi1_state = 2

            print ('% 7i %7s %5s   %6s  % 8.3f % 8.3f' % (
                    nr, restype, chain_resnum[nr][0], chain_resnum[nr][1], chi[nr,0]/deg, chi[nr,1]/deg), file=f)

    if chain_first_residue:
        with open(args.basename+'.chain_breaks','w') as f:
<<<<<<< HEAD
            print (' '.join([str(int(i)) for i in chain_first_residue]), file=f)
            if args.rl_chains: print ('%d %d' % (rl_chains[0], rl_chains[1]), file=f)
=======
            print >>f, ' '.join([str(i) for i in chain_first_residue])
            if args.rl_chains: print >>f, '%d %d' % (rl_chains[0], rl_chains[1])
>>>>>>> 3352fb08

if __name__ == '__main__':
    main()<|MERGE_RESOLUTION|>--- conflicted
+++ resolved
@@ -77,11 +77,7 @@
         cg_list = [v for k,v in adict.items() if re.match("[^H]G1?$",k)]
         cd_list = [v for k,v in adict.items() if re.match("[^H]D1?$",k)]
         if len(cg_list) not in (0,1):
-<<<<<<< HEAD
             print (restype, "Chain id:", chain.getChindex(), "Atom id:", [a.getIndex() for a in res.iterAtoms()] )
-=======
-            print restype, "Chain id:", chain.getChindex(), "Atom id:", [a.getIndex() for a in res.iterAtoms()]
->>>>>>> 3352fb08
             raise RuntimeError('Residue %i CG-list %s has too many items'%(res.getResindex(), [k for k,v in adict.items() if re.match("[^H]G1?$",k)],))
         if len(cd_list) not in (0,1):
             raise RuntimeError('Resdiue %i CD-list %s has too many items'%(res.getResindex(), [k for k,v in adict.items() if re.match("[^H]D1?$",k)],))
@@ -127,11 +123,7 @@
         rl_chains_actual = rl_chains[:] # keep record of actual number of chains in case of intra-chain chain breaks
 
     structure = prody.parsePDB(args.pdb, model=args.model, report=False)
-<<<<<<< HEAD
     print ()
-=======
-    print
->>>>>>> 3352fb08
 
     chain_ids = set(x for x in args.chains.split(',') if x)
     chains = [(ch.getChid(),read_residues(ch)) for ch in structure.iterChains() 
@@ -150,11 +142,7 @@
     chain_first_residue = []
 
     for ch_num, (chain_id, (res,ignored_restype)) in enumerate(chains):
-<<<<<<< HEAD
         print ("chain %s:" % chain_id)
-=======
-        print "chain %s:" % chain_id
->>>>>>> 3352fb08
 
         # only look at residues with complete backbones
         res = [r for r in res if np.all(np.isfinite(np.array((r.N,r.CA,r.C))))]
@@ -170,13 +158,8 @@
             if coords: # residues left by a previous chain
                 dist = vmag(r.N-coords[-1])
                 if dist > 2. or not i: # catch new chain anyway
-<<<<<<< HEAD
                     print ('    %s chain break at residue %i (%4.1f A)' % (('UNEXPECTED' if i else 'expected  '),
-                         len(coords)/3, dist))
-=======
-                    print '    %s chain break at residue %i (%4.1f A)' % (('UNEXPECTED' if i else 'expected  '),
-                         len(coords)/3, dist)
->>>>>>> 3352fb08
+                         len(coords)//3, dist))
                     if i: unexpected_chain_breaks = True
 
                     if args.record_chain_breaks: chain_first_residue.append(len(coords)/3)
@@ -230,13 +213,8 @@
 
     if chain_first_residue:
         with open(args.basename+'.chain_breaks','w') as f:
-<<<<<<< HEAD
             print (' '.join([str(int(i)) for i in chain_first_residue]), file=f)
             if args.rl_chains: print ('%d %d' % (rl_chains[0], rl_chains[1]), file=f)
-=======
-            print >>f, ' '.join([str(i) for i in chain_first_residue])
-            if args.rl_chains: print >>f, '%d %d' % (rl_chains[0], rl_chains[1])
->>>>>>> 3352fb08
 
 if __name__ == '__main__':
     main()